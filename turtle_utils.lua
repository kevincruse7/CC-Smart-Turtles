--- conflicted
+++ resolved
@@ -135,12 +135,8 @@
 end
 
 --[[
-<<<<<<< HEAD
   Moves the turtle down by the given number of steps. If there is not
   enough fuel to make the movement, goes home and refuels first.
-=======
-  Moves the turtle down by the given number of steps.
->>>>>>> 387d9602
 
   Parameters:
     - position: Position table to use for navigation
@@ -165,12 +161,8 @@
 end
 
 --[[
-<<<<<<< HEAD
   Moves the turtle forward by the given number of steps. If there is
   not enough fuel to make the movement, goes home and refuels first.
-=======
-  Moves the turtle forward by the given number of steps.
->>>>>>> 387d9602
 
   Parameters:
     - position: Position table to use for navigation
@@ -195,12 +187,8 @@
 end
 
 --[[
-<<<<<<< HEAD
   Moves the turtle up by the given number of steps. If there is not
   enough fuel to make the movement, goes home and refuels first.
-=======
-  Moves the turtle up by the given number of steps.
->>>>>>> 387d9602
 
   Parameters:
     - position: Position table to use for navigation
@@ -365,10 +353,7 @@
   savePosition(position)
   goHome(position)
 
-<<<<<<< HEAD
-=======
   turn(position, DROP_DIRECTION)
->>>>>>> 387d9602
   dropItems(position)
 
   if not hasEnoughFuel(position, calcReturnSteps()) then
